--- conflicted
+++ resolved
@@ -628,7 +628,6 @@
 	})
 }
 
-<<<<<<< HEAD
 func TestPostgres_ConcurrentMigrations(t *testing.T) {
 	dktesting.ParallelTest(t, specs, func(t *testing.T, c dktest.ContainerInfo) {
 		// GIVEN - a set of concurrent processes running migrations
@@ -673,10 +672,7 @@
 	})
 }
 
-func TestPostgres_Lock(t *testing.T) {
-=======
 func testPostgresLock(t *testing.T) {
->>>>>>> 0c456c49
 	dktesting.ParallelTest(t, specs, func(t *testing.T, c dktest.ContainerInfo) {
 		ip, port, err := c.FirstPort()
 		if err != nil {
