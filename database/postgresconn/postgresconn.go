--- conflicted
+++ resolved
@@ -58,12 +58,7 @@
 
 type Postgres struct {
 	// Locking and unlocking need to use the same connection
-<<<<<<< HEAD
 	conn     *sql.Conn
-=======
-	conn *sql.Conn
-	//db       *sql.DB
->>>>>>> 1991dd3e
 	isLocked atomic.Bool
 	// Open and WithConn need to guarantee that config is never nil
 	config *Config
@@ -88,7 +83,6 @@
 		if len(databaseName) == 0 {
 			return nil, ErrNoDatabaseName
 		}
-
 		config.DatabaseName = databaseName
 	}
 
@@ -304,11 +298,11 @@
 		return &database.Error{OrigErr: err, Err: "transaction start failed"}
 	}
 
-<<<<<<< HEAD
 	// check for in progress version, if it exists use the in-progress
 	// version to record the dirty, info etc. values.
 	row := tx.QueryRowContext(ctx,
-		fmt.Sprintf(`select id from %q.%q where version = $1`,
+		fmt.Sprintf(
+			`SELECT id FROM %q.%q WHERE version = $1 ORDER BY created_at DESC limit 1`,
 			p.config.migrationsSchemaName, p.config.migrationsTableName), version)
 	var id int64
 	if err := row.Scan(&id); err != nil {
@@ -327,7 +321,8 @@
 			}
 		}
 	} else {
-		stmt := fmt.Sprintf(`update %q.%q set dirty = $1, updated_at = now() where id = $2`,
+		stmt := fmt.Sprintf(
+			`UPDATE %q.%q SET dirty = $1, updated_at = now() WHERE id = $2`,
 			p.config.migrationsSchemaName,
 			p.config.migrationsTableName)
 		if _, err := tx.ExecContext(ctx, stmt, dirty, id); err != nil {
@@ -335,21 +330,8 @@
 				err = multierror.Append(err, errRollback)
 			}
 			return &database.Error{OrigErr: err, Query: []byte(stmt)}
-=======
-	// Also re-write the schema version for nil dirty versions to prevent
-	// empty schema version for failed down migration on the first migration
-	// See: https://github.com/getoutreach/migrate/issues/330
-	query := fmt.Sprintf(`INSERT INTO %q.%q`+
-		` (version, dirty, created_at) VALUES ($1, $2, now())`,
-		p.config.migrationsSchemaName, p.config.migrationsTableName)
-	if _, err := tx.Exec(query, version, dirty); err != nil {
-		if errRollback := tx.Rollback(); errRollback != nil {
-			err = multierror.Append(err, errRollback)
->>>>>>> 1991dd3e
-		}
-		return &database.Error{OrigErr: err, Query: []byte(query)}
-	}
-	//}
+		}
+	}
 
 	if err := tx.Commit(); err != nil {
 		return &database.Error{OrigErr: err, Err: "transaction commit failed"}
@@ -359,11 +341,7 @@
 }
 
 func (p *Postgres) Version() (*database.Version, error) {
-<<<<<<< HEAD
 	stmt := fmt.Sprintf(`SELECT version, dirty, info, current_schema() FROM %q.%q`+
-=======
-	query := fmt.Sprintf(`SELECT version, dirty, info, current_schema() FROM %q.%q`+
->>>>>>> 1991dd3e
 		` ORDER BY created_at desc LIMIT 1`,
 		p.config.migrationsSchemaName, p.config.migrationsTableName)
 
@@ -374,11 +352,7 @@
 		infoStr       sql.NullString
 		currentSchema string
 	)
-<<<<<<< HEAD
 	err := p.conn.QueryRowContext(context.Background(), stmt).Scan(&version, &dirty,
-=======
-	err := p.conn.QueryRowContext(context.Background(), query).Scan(&version, &dirty,
->>>>>>> 1991dd3e
 		&infoStr, &currentSchema)
 	if infoStr.Valid {
 		info = infoStr.String
@@ -398,11 +372,7 @@
 						Dirty:   false,
 						Info:    info,
 						Schema:  currentSchema},
-<<<<<<< HEAD
 					&database.Error{OrigErr: e, Query: []byte(stmt)}
-=======
-					&database.Error{OrigErr: e, Query: []byte(query)}
->>>>>>> 1991dd3e
 			}
 		}
 		return &database.Version{
@@ -410,11 +380,7 @@
 				Dirty:   false,
 				Info:    info,
 				Schema:  currentSchema},
-<<<<<<< HEAD
 			&database.Error{OrigErr: err, Query: []byte(stmt)}
-=======
-			&database.Error{OrigErr: err, Query: []byte(query)}
->>>>>>> 1991dd3e
 	default:
 		return &database.Version{
 			Version: version,
@@ -500,7 +466,6 @@
 		return nil
 	}
 
-<<<<<<< HEAD
 	stmt = fmt.Sprintf(`CREATE TABLE IF NOT EXISTS %q.%q`+
 		` (version bigint not null, dirty boolean not null)`,
 		p.config.migrationsSchemaName, p.config.migrationsTableName)
@@ -534,7 +499,6 @@
 	if err := p.ensurePrimaryKeyExists(); err != nil {
 		return &database.Error{OrigErr: err}
 	}
-
 	return nil
 }
 
@@ -559,65 +523,6 @@
 		}
 	}
 
-=======
-	query = fmt.Sprintf(`CREATE TABLE IF NOT EXISTS %q.%q`+
-		` (version bigint not null, dirty boolean not null)`,
-		p.config.migrationsSchemaName, p.config.migrationsTableName)
-	if _, err = p.conn.ExecContext(context.Background(), query); err != nil {
-		return &database.Error{OrigErr: err, Query: []byte(query)}
-	}
-
-	// add the created_at and info columns to track history and failures of migrations
-	query = fmt.Sprintf(`ALTER TABLE %q.%q `+
-		`ADD COLUMN IF NOT EXISTS created_at timestamp with time zone NULL, `+
-		`ADD COLUMN IF NOT EXISTS info text NULL`,
-		p.config.migrationsSchemaName, p.config.migrationsTableName)
-	if _, err = p.conn.ExecContext(context.Background(), query); err != nil {
-		return &database.Error{OrigErr: err, Query: []byte(query)}
-	}
-
-	// adds index to the created_at to ensure queries ordering by created_at are snappy
-	query = fmt.Sprintf(`CREATE INDEX IF NOT EXISTS idx_on_created_at on %q.%q (created_at)`,
-		p.config.migrationsSchemaName, p.config.migrationsTableName)
-	if _, err = p.conn.ExecContext(context.Background(), query); err != nil {
-		return &database.Error{OrigErr: err, Query: []byte(query)}
-	}
-
-	// ensure the new 'id' synthetic primary key exists
-	// the old primary key on version only allowed one version to exist in the table
-	// the new primary key allows many rows with the same version to exist, but
-	// only one row should be error free, if there are more than one row with the same
-	// version we expect them to be from failures and the info column populated with
-	// error details.
-	if err := p.ensurePrimaryKeyExists(); err != nil {
-		return &database.Error{OrigErr: err}
-	}
-
-	return nil
-}
-
-// ensurePrimaryKey will add new synthetic primary key and drop old primary key
-func (p *Postgres) ensurePrimaryKeyExists() error {
-	// adding primary key will fill in missing primary key column values with values from the sequence.
-	// alter table schema_version add column id bigserial primary key
-	ctx := context.Background()
-	oldPrimaryKeyName := "schema_version_pkey"
-	// Remove the old (column name: versio) primary key if it exists
-	exists, err := p.primaryKeyExists(p.config.MigrationsTable, "version")
-	if err != nil {
-		return err
-	}
-	if exists {
-		// drop the constraint but not the column, keep the version column
-		_, err = p.conn.ExecContext(ctx,
-			fmt.Sprintf(`ALTER TABLE %q DROP CONSTRAINT %s`,
-				p.config.MigrationsTable, oldPrimaryKeyName))
-		if err != nil {
-			return errors.Wrapf(err, "error dropping %s", oldPrimaryKeyName)
-		}
-	}
-
->>>>>>> 1991dd3e
 	// Add the new primary key if it does not exist
 	exists, err = p.primaryKeyExists(p.config.MigrationsTable, "id")
 	if err != nil {
