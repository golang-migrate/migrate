--- conflicted
+++ resolved
@@ -1,12 +1,6 @@
-<<<<<<< HEAD
-SOURCE ?= file go_bindata github github_ee aws_s3 google_cloud_storage godoc_vfs gitlab
-DATABASE ?= postgres mysql redshift cassandra spanner cockroachdb clickhouse mongodb sqlserver firebird
-DATABASE_TEST ?= $(DATABASE) sqlite neo4j oracle
-=======
 SOURCE ?= file go_bindata github github_ee bitbucket aws_s3 google_cloud_storage godoc_vfs gitlab
 DATABASE ?= postgres mysql redshift cassandra spanner cockroachdb clickhouse mongodb sqlserver firebird neo4j pgx
-DATABASE_TEST ?= $(DATABASE) sqlite sqlite3 sqlcipher
->>>>>>> 331a15d9
+DATABASE_TEST ?= $(DATABASE) sqlite sqlite3 sqlcipher oracle
 VERSION ?= $(shell git describe --tags 2>/dev/null | cut -c 2-)
 TEST_FLAGS ?=
 REPO_OWNER ?= $(shell cd .. && basename "$$(pwd)")
@@ -42,7 +36,7 @@
 test:
 	@-rm -r $(COVERAGE_DIR)
 	@mkdir $(COVERAGE_DIR)
-	make test-with-flags TEST_FLAGS='-v -race -covermode atomic -coverprofile $$(COVERAGE_DIR)/combined.txt -bench=. -benchmem -timeout 120m'
+	make test-with-flags TEST_FLAGS='-v -race -covermode atomic -coverprofile $$(COVERAGE_DIR)/combined.txt -bench=. -benchmem -timeout 20m'
 
 
 test-with-flags:
