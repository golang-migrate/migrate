FROM golang:1.13-alpine3.11 AS builder
ARG VERSION

RUN apk add --no-cache git gcc musl-dev

# dependencies for neo4j
RUN apk add --update --no-cache ca-certificates cmake make g++ openssl-libs-static openssl-dev git curl pkgconfig
<<<<<<< HEAD

# build seabolt for neo4j driver
RUN git clone -b 1.7 https://github.com/neo4j-drivers/seabolt.git /seabolt
WORKDIR /seabolt/build
RUN cmake -D CMAKE_BUILD_TYPE=Release -D CMAKE_INSTALL_LIBDIR=lib .. && cmake --build . --target install

WORKDIR /go/src/github.com/golang-migrate/migrate
=======
>>>>>>> dde480b4

# build seabolt for neo4j driver
RUN git clone --depth 1 -b 1.7 https://github.com/neo4j-drivers/seabolt.git /seabolt
WORKDIR /seabolt/build
RUN cmake -D CMAKE_BUILD_TYPE=Release -D CMAKE_INSTALL_LIBDIR=lib .. && cmake --build . --target install

WORKDIR /go/src/github.com/golang-migrate/migrate

ENV GO111MODULE=on
<<<<<<< HEAD
ENV DATABASES="postgres mysql redshift cassandra spanner cockroachdb clickhouse mongodb sqlserver firebird neo4j"
=======
ENV DATABASES="postgres mysql redshift cassandra spanner cockroachdb clickhouse mongodb sqlserver firebird sqlite3 neo4j"
>>>>>>> dde480b4
ENV SOURCES="file go_bindata github github_ee aws_s3 google_cloud_storage godoc_vfs gitlab"

COPY go.mod go.sum ./

RUN go mod download

COPY . ./

RUN go build -a -o build/migrate.linux-386 -ldflags="-s -w -X main.Version=${VERSION}" -tags "$DATABASES $SOURCES" ./cmd/migrate

FROM alpine:3.11

RUN apk add --no-cache ca-certificates

COPY --from=builder /usr/local/lib/libseabolt* /lib/

COPY --from=builder /go/src/github.com/golang-migrate/migrate/build/migrate.linux-386 /migrate

ENTRYPOINT ["/migrate"]
CMD ["--help"]<|MERGE_RESOLUTION|>--- conflicted
+++ resolved
@@ -5,16 +5,6 @@
 
 # dependencies for neo4j
 RUN apk add --update --no-cache ca-certificates cmake make g++ openssl-libs-static openssl-dev git curl pkgconfig
-<<<<<<< HEAD
-
-# build seabolt for neo4j driver
-RUN git clone -b 1.7 https://github.com/neo4j-drivers/seabolt.git /seabolt
-WORKDIR /seabolt/build
-RUN cmake -D CMAKE_BUILD_TYPE=Release -D CMAKE_INSTALL_LIBDIR=lib .. && cmake --build . --target install
-
-WORKDIR /go/src/github.com/golang-migrate/migrate
-=======
->>>>>>> dde480b4
 
 # build seabolt for neo4j driver
 RUN git clone --depth 1 -b 1.7 https://github.com/neo4j-drivers/seabolt.git /seabolt
@@ -24,11 +14,7 @@
 WORKDIR /go/src/github.com/golang-migrate/migrate
 
 ENV GO111MODULE=on
-<<<<<<< HEAD
-ENV DATABASES="postgres mysql redshift cassandra spanner cockroachdb clickhouse mongodb sqlserver firebird neo4j"
-=======
 ENV DATABASES="postgres mysql redshift cassandra spanner cockroachdb clickhouse mongodb sqlserver firebird sqlite3 neo4j"
->>>>>>> dde480b4
 ENV SOURCES="file go_bindata github github_ee aws_s3 google_cloud_storage godoc_vfs gitlab"
 
 COPY go.mod go.sum ./
