--- conflicted
+++ resolved
@@ -1,8 +1,4 @@
-<<<<<<< HEAD
-FROM golang:1.21.5-alpine3.18 AS builder
-=======
 FROM golang:1.21-alpine3.19 AS builder
->>>>>>> 0815e2d7
 ARG VERSION
 
 RUN apk add --no-cache git gcc musl-dev make
