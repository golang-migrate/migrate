--- conflicted
+++ resolved
@@ -174,13 +174,8 @@
 	github.com/zeebo/xxh3 v1.0.2 // indirect
 	gitlab.com/nyarla/go-crypt v0.0.0-20160106005555-d9a5dc2b789b // indirect
 	go.opencensus.io v0.24.0 // indirect
-<<<<<<< HEAD
-	golang.org/x/crypto v0.31.0 // indirect
+	golang.org/x/crypto v0.36.0 // indirect
 	golang.org/x/exp v0.0.0-20231006140011-7918f672742d // indirect
-=======
-	golang.org/x/crypto v0.36.0 // indirect
-	golang.org/x/exp v0.0.0-20230315142452-642cacee5cc0 // indirect
->>>>>>> 9023d66a
 	golang.org/x/mod v0.21.0 // indirect
 	golang.org/x/net v0.38.0 // indirect
 	golang.org/x/sync v0.12.0 // indirect
