--- conflicted
+++ resolved
@@ -53,11 +53,8 @@
 	github.com/aws/aws-sdk-go-v2/service/ssooidc v1.28.2 // indirect
 	github.com/aws/aws-sdk-go-v2/service/sts v1.32.2 // indirect
 	github.com/distribution/reference v0.6.0 // indirect
-<<<<<<< HEAD
+	github.com/docker/go-connections v0.5.0 // indirect
 	github.com/dustin/go-humanize v1.0.1 // indirect
-=======
-	github.com/docker/go-connections v0.5.0 // indirect
->>>>>>> 36d17ba2
 	github.com/felixge/httpsnoop v1.0.4 // indirect
 	github.com/go-logr/logr v1.4.2 // indirect
 	github.com/go-logr/stdr v1.2.2 // indirect
@@ -179,13 +176,8 @@
 	github.com/zeebo/xxh3 v1.0.2 // indirect
 	gitlab.com/nyarla/go-crypt v0.0.0-20160106005555-d9a5dc2b789b // indirect
 	go.opencensus.io v0.24.0 // indirect
-<<<<<<< HEAD
-	golang.org/x/crypto v0.27.0 // indirect
+	golang.org/x/crypto v0.31.0 // indirect
 	golang.org/x/exp v0.0.0-20231006140011-7918f672742d // indirect
-=======
-	golang.org/x/crypto v0.31.0 // indirect
-	golang.org/x/exp v0.0.0-20230315142452-642cacee5cc0 // indirect
->>>>>>> 36d17ba2
 	golang.org/x/mod v0.21.0 // indirect
 	golang.org/x/net v0.33.0 // indirect
 	golang.org/x/sync v0.10.0 // indirect
