--- conflicted
+++ resolved
@@ -5,8 +5,6 @@
   pull_request:
 
 jobs:
-<<<<<<< HEAD
-=======
   lint:
     name: lint
     runs-on: ubuntu-latest
@@ -20,16 +18,11 @@
         with:
           version: v1.64.8
 
->>>>>>> 8b9c5f77
   test:
     runs-on: ubuntu-latest
     strategy:
       matrix:
-<<<<<<< HEAD
-        go: ["1.24.x"]
-=======
         go: ["1.24.x", "1.25.x"]
->>>>>>> 8b9c5f77
     steps:
       - uses: actions/checkout@v4
 
